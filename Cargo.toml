[package]
name = "ipc-channel"
version = "0.6.0"
description = "A multiprocess drop-in replacement for Rust channels"
authors = ["The Servo Project Developers"]
license = "MIT/Apache-2.0"
repository = "https://github.com/servo/ipc-channel"

[features]
force-inprocess = []
unstable = []

[dependencies]
bincode = "0.6"
lazy_static = "0.2"
libc = "0.2.12"
rand = "0.3"
serde = "0.8"
uuid = {version = "0.3", features = ["v4"]}
<<<<<<< HEAD
fnv = "1.0.3"

[target.'cfg(any(target_os = "linux", target_os = "freebsd"))'.dependencies]
mio = "0.6.1"

[dev-dependencies]
crossbeam = "0.2"
=======
fnv = "1.0.3"
>>>>>>> 9e60389f
<|MERGE_RESOLUTION|>--- conflicted
+++ resolved
@@ -17,14 +17,7 @@
 rand = "0.3"
 serde = "0.8"
 uuid = {version = "0.3", features = ["v4"]}
-<<<<<<< HEAD
 fnv = "1.0.3"
 
 [target.'cfg(any(target_os = "linux", target_os = "freebsd"))'.dependencies]
-mio = "0.6.1"
-
-[dev-dependencies]
-crossbeam = "0.2"
-=======
-fnv = "1.0.3"
->>>>>>> 9e60389f
+mio = "0.6.1"